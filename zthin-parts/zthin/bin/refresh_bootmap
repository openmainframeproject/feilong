#!/bin/bash
###############################################################################
# Copyright 2020 IBM Corp.
#
#    Licensed under the Apache License, Version 2.0 (the "License"); you may
#    not use this file except in compliance with the License. You may obtain
#    a copy of the License at
#
#         http://www.apache.org/licenses/LICENSE-2.0
#
#    Unless required by applicable law or agreed to in writing, software
#    distributed under the License is distributed on an "AS IS" BASIS, WITHOUT
#    WARRANTIES OR CONDITIONS OF ANY KIND, either express or implied. See the
#    License for the specific language governing permissions and limitations
#    under the License.
#                            #
###############################################################################
# COMPONENT: refresh_bootmap                                                  #
#                                                                             #
# Refresh bootmap info of the specific device, the device can be FCP, eckd,   #
# etc. Currently, the script support FCP device only.                         #
###############################################################################

source /opt/zthin/lib/zthinshellutils

###############################################################################
### FUNCTIONS #################################################################
###############################################################################

function printCMDDescription {
  : SOURCE: ${BASH_SOURCE}
  : STACK:  ${FUNCNAME[@]}
  # @Description:
  #   Prints a short description of this command.
  # @Overrides:
  #   printCMDDescription{} in "zthinshellutils".
  # @Code:
  echo -n "Refresh bootmap info of the specific device. "
  echo    "Currently, the script only support FCP device."
} #printCMDDescription{}

function printCMDUsage {
  : SOURCE: ${BASH_SOURCE}
  : STACK:  ${FUNCNAME[@]}
  # @Description:
  #   Prints a short description of this command.
  # @Overrides:
  #   printCMDUsage{} in "zthinshellutils".
  # @Code:
  echo -n "Usage: $CMDNAME OPTIONS"
  [[ $namedArgListing ]] && echo -n " ${namedArgListing}" |
                            sed 's/\[--/ \\\n       '"${CMDNAME//?/ }"' [--/g'
  if [[ $positionalArgListing ]]; then
    echo " ${positionalArgListing}" |
      sed 's/ / \\\n       '"${CMDNAME//?/ }"' /g'
  else
    echo ''
  fi
  echo "${optionHelp}"
} #printCMDUsage

function printCMDExamples {
  : SOURCE: ${BASH_SOURCE}
  : STACK:  ${FUNCNAME[@]}
  # @Description:
  #   Prints a short description of this command.
  # @Overrides:
  #   printCMDDescription{} in "zthinshellutils".
  # @Code:
  echo "Example:
  ./refresh_bootmap.sh --fcpchannel="5d71" --wwpn="5005076802100C1B" --lun=0000000000000000
  ./refresh_bootmap.sh --fcpchannel="5d71,5d72" --wwpn="5005076802100C1B,5005076802200C1B,5005076802300C1B,5005076802400C1B,5005076802400C1A,5005076802300C1A,5005076802200C1A,5005076802100C1A" --lun=0000000000000000" 
} #printCMDDescription

function parseArgs {
  : SOURCE: ${BASH_SOURCE}
  : STACK:  ${FUNCNAME[@]}
  # @Description:
  #   Parses and checks command-line arguments.
  # @Code:
  # Non-local variables in this function are intentionally non-local.
  isOption -h --help "         Print this help message."   && printHelp='true'
  isOption -v --verbose "      Print verbose output."      && verbose='-v'
  isOption -x --debug "        Print debugging output."    && debug='-x'
  isOption -t --type "         Device type. The default device typs is fcp and fcp is the only currently supported type."
  isOption -f --fcpchannel "   FCP channel IDs. Support multi fcpchannel, split by ','."
  isOption -w --wwpn "         World Wide Port Name IDs. Support multi wwpn, split by ',' Example: 5005076802400c1b"
  isOption -l --lun "          Logical Unit Number ID. Example: 0000000000000000"

  if [[ $printHelp ]]; then
    printHelp
    exit 0
  fi

  for i in "$@"
  do
  case $i in
      -t|--type=*)
      device_type="${i#*=}"
      shift # past argument=value
      ;;
      -f|--fcpchannel=*)
      fcpchannel="${i#*=}"
      shift # past argument=value
      ;;
      -w|--wwpn=*)
      wwpn="${i#*=}"
      shift # past argument=value
      ;;
      -l|--lun=*)
      lun="${i#*=}"
      shift # past argument=value
      ;;
      --default)
      DEFAULT=YES
      shift # past argument with no value
      ;;
      *)
      printError "Unknow option: $i." 
      exit 3
      ;;
  esac
  done

  # Set default device type to FCP if not specific.
  device_type=${device_type:-fcp}
  device_type=$(echo ${device_type} | tr '[:upper:]' '[:lower:]')
} #parseArgs

function checkSanity {
  : SOURCE: ${BASH_SOURCE}
  : STACK:  ${FUNCNAME[@]}
  # @Description:
  #   Performs basic checks to ensure that a successful deploy can reasonably
  #   be expected.
  if [[ $device_type = 'fcp' ]]; then
    if [[ ! $lun || ! $fcpchannel ]];then
        printError "Please specify lun and fcpchannel."
        exit 4
    fi
    # Intentionally non-local variable.
    format='FCP'
  elif [[ $device_type = 'fba' ]]; then
    # We don't support fba now.
    :
  else
    printError "Unknown device type."
    exit 5
  fi
} #checkSanity

function refreshZIPL {
  : SOURCE: ${BASH_SOURCE}
  : STACK:  ${FUNCNAME[@]}
  # @Description:
  #   Retrieves initial information for the IPL from disk
  # @Parameters:
  # None
  # @Returns:
  #   0 - If the zipl is executed successfully on target disk
  #   1 - If the zipl failed to be executed on target disk
  # @Code:
  # Characters in the IFS are treated individually as sparators.
  # We will mount the devNode so that refresh its ZIPL.
  # We use the first item in fcps and wwpns as the devNode.
  local fcpChannel=$1       # FCP device channel to connect to disk.
  local wwpn=$2             # World wide port number.
  local lun=$3              # Logical unit number.
  local devNode=/dev/disk/by-path/ccw-0.0.${fcpChannel}-zfcp-0x${wwpn}:${lun}-part1

  inform "Begin to refreshZIPL."

  if [[ ! -e "$devNode" ]]; then
    printError "devNode ${devNode} doesn't exist. Get fcps: ${fcps[*]} and wwpns: ${wwpns[*]}"
    exit 6
  fi

  # Create a mount dir.
  deviceMountPoint=$(/usr/bin/mktemp -d /mnt/XXXXX)
  if [[ $? != 0 ]]; then
    printError "Create mount dir fails."
    exit 7
  fi

  # Try to mount fcp device.
  inform "devNode is: $devNode point: $deviceMountPoint"
  mount $devNode $deviceMountPoint
  mount -t proc proc $deviceMountPoint/proc
  mount -t sysfs sysfs $deviceMountPoint/sys
  mount -t tmpfs tmpfs $deviceMountPoint/run
  if [[ $? != 0 ]]; then
    printError "Mount fails."
    exit 8
  fi

  #Get target os version
  local osRelease="$deviceMountPoint/etc/os-release"
  local slesRelease="$deviceMountPoint/etc/SuSE-release"
  local rhelRelease="$deviceMountPoint/etc/redhat-release"

  if [[ -e $osRelease ]]; then
    os=`cat $osRelease | grep "^ID=" | sed \
      -e 's/ID=//' \
      -e 's/"//g'`
    version=`cat $osRelease | grep "^VERSION_ID=" | sed \
      -e 's/VERSION_ID=//' \
      -e 's/"//g' \
      -e 's/\.//'`
    os=$os$version

  #The /etc/redhat-release file will be deprecated in rhel7 and later release
  elif [[ -e $rhelRelease ]]; then
    os='rhel'
    version=`cat $rhelRelease | grep -i "Red Hat Enterprise Linux Server" | sed \
      -e 's/[A-Za-z\/\.\(\)]//g' \
      -e 's/^ *//g' \
      -e 's/ *$//g' \
      -e 's/\s.*$//'`
    os=$os$version
  fi

  # Exec zipl command to prepare device for initial problem load
  if [[ $os == rhel7* ]]; then
    inform "Refresh $os zipl."
    zipl_conf='/etc/zipl.conf'
    for fcp in ${fcps[@]}
    do
      for w in ${wwpns[@]}
      do
        x+="rd.zfcp=0.0."$fcp,0x$w,$lun" "
      done
    done
    
    ### Delete all items start with "rd.zfcp="
    chroot $deviceMountPoint sed -ri 's/rd.zfcp=\S+\s*[[:space:]]//g' $zipl_conf
    
    # Remove quote
    chroot $deviceMountPoint sed -i 's/\"$//g' $zipl_conf
    
    # Remove quote
    chroot $deviceMountPoint sed -i 's/[ \t]*$//g' $zipl_conf
    
    # Append rd.zfcp= string to "parameters=" line.
    chroot $deviceMountPoint sed -i "/^[[:space:]]parameters=/ s/$/ $x/" $zipl_conf
    
    # Append quote to "parameters=" line
    chroot $deviceMountPoint sed -i "/^[[:space:]]parameters=/ s/$/\"/" $zipl_conf

  elif [[ $os == rhel8* ]]; then
<<<<<<< HEAD
    #machine_id=$(chroot $deviceMountPoint cat /etc/machine-id)
    kernel_version_conf_files=`chroot $deviceMountPoint find /boot/loader/entries/ -name '*.conf'`
=======
    inform "Refresh $os zipl."
    # Get all kernel conf files except *rescue file.
    kernel_version_conf_files=`chroot $deviceMountPoint find /boot/loader/entries/ -name '*.conf' | grep -v rescue`
>>>>>>> 3a75b7bf
    # The Volume may be contains several kernel version conf files.
    # So every conf file needs to be changed.
    for fcp in ${fcps[@]}
    do
      for w in ${wwpns[@]}
      do
        x+="rd.zfcp=0.0."$fcp,0x$w,$lun" "
      done
    done
    for confFile in $kernel_version_conf_files; do
       # Delete all items start with "rd.zfcp="
       chroot $deviceMountPoint sed -ri 's/rd.zfcp=\S+\s*[[:space:]]//g' $confFile
       # Remove trailing space
       chroot $deviceMountPoint sed -i 's/[ \t]*$//g' $confFile
       # Append rd.zfcp= string to "options root=" line.
       chroot $deviceMountPoint sed -i "/^options root=/ s/$/ $x/" $confFile
    done
  elif [[ $os == "" ]]; then
    inform "This is not the root disk, zipl will not be executed on it"
  else
    inform "The os version is: $os, this is not a supported linux distro"
  fi

  # Refresh bootmap
  out=`chroot $deviceMountPoint /sbin/zipl 2>&1`
  rc=$?
  if (( rc != 0 )); then
    printError "Failed to execute zipl on $os due to $out"
    umount $deviceMountPoint/proc
    umount $deviceMountPoint/sys
    umount $deviceMountPoint/run
    umount $deviceMountPoint
    rm -rf $deviceMountPoint
    return 1
  fi
  #Unmount the target disk
  umount $deviceMountPoint/proc
  umount $deviceMountPoint/sys
  umount $deviceMountPoint/run
  umount $deviceMountPoint
  rm -rf $deviceMountPoint

  # Return wwpns
  inform "WWPNs: ${wwpns[*]}"
  return
} #refreshZIPL

function refreshFCPBootmap {
  : SOURCE: ${BASH_SOURCE}
  : STACK:  ${FUNCNAME[@]}
  # @Description:
  #   Refresh bootmap info of FCP device.
  # @Code:

  local out
  local rc
  local errorFile

  fcpchannels=$(echo ${fcpchannel} | tr '[:upper:]' '[:lower:]')
  lun=$(echo ${lun} | tr '[:upper:]' '[:lower:]')
  wwpn=$(echo ${wwpn} | tr '[:upper:]' '[:lower:]')

  # Add 0x to lun
  lun=0x$lun

  # Split fcpchannels and wwpn by ","
  IFS=',' read -r -a fcps <<< "$fcpchannels"
  IFS=',' read -r -a ws <<< "$wwpn"

  enable_zfcp_mod=`lsmod | grep zfcp`
  if [ -z "$enable_zfcp_mod" ];then
      modprobe zfcp
  fi

  local zthinUserID=$(vmcp q userid | awk '{printf $1}')
  inform "zthinUserID is $zthinUserID"

  # Try to find which physical wwpns are being used.
  for fcp in "${fcps[@]}"
  do
    # Try to connect FCP device and online it.
    /opt/zthin/bin/smcli Image_Device_Dedicate -T $zthinUserID -v $fcp -r $fcp
    if [[ $? -ne 0 ]]; then
      printError "Dedicate fails, maybe other machines use this FCP: ${fcp}"
      exit 3
    fi
    /sbin/cio_ignore -r $fcp > /dev/null
    chccwdevDevice $fcp "online"
    if [[ $? -ne 0 ]]; then
      # Online failed
      rc=4
    fi
    host=`lszfcp | grep "$fcp" | cut -d " " -f 2`
    echo "- - -" > /sys/class/scsi_host/$host/scan
    # Use sleep command to make sure all files are generated
    # by chccwdev command.
    sleep 1
  done

  # Read and parse "lsluns" output then check command input.
  # If command inputs, merge "lsluns" output and command input
  # If not, use "lsluns" parse output directly.
  wwpns=()
  wwpn=$(lsluns |grep -E 'at port' | awk -F 'at port' '{print $2}' | sed -e 's/^[ ]*//g' | sed -e 's/\:$//g' | tr ' ' '\n' | sort -u | sed -e 's/[\t]//g' |  tr '\n' ' ')
  IFS=' ' read -r -a lsluns_wwpns <<< "$wwpn"
  if [[ ${ws[*]} ]]; then
    for w in "${lsluns_wwpns[@]}"
    do
      w=${w##*0x}
      if [[ "${ws[@]}" =~ "$w" ]]; then
        wwpns+=($w)
      fi
    done
  else
    for i in "${!lsluns_wwpns[@]}"
    do
      x=${lsluns_wwpns[i]##*0x}
      wwpns[$i]=$x
    done
  fi

  # Remove duplicates
  wwpns=($(echo "${wwpns[@]}" | tr ' ' '\n' | sort -u | tr '\n' ' '))

  inform "These WWPNs will be operated: ${wwpns[*]}"

  block_devs=()
  for fcp in "${fcps[@]}"
  do
    for wwpn in "${wwpns[@]}"
    do
      ww=$(echo ${wwpn} | tr '[:upper:]' '[:lower:]')
      if [[ -L /dev/disk/by-path/ccw-0.0.${fcp}-zfcp-0x${ww}:${lun} ]]; then
        block_dev="/dev/disk/by-path/ccw-0.0.${fcp}-zfcp-0x${ww}:${lun}"
        block_devs+=($block_dev)
      fi
    done
  done

  # Try to connect FCP
  if [[ ! $wwpns[0] ]]; then
    printError "No available WWPN found."
    exit 9
  fi

  refreshZIPL ${fcps[0]} ${wwpns[0]} ${lun}

  # Disconnect all FCPs
  for i in "${!fcps[@]}"
  do
    chccwdevDevice ${fcps[$i]} "offline"
    for j in "${!wwpns[@]}"
    do
      disconnectFcp ${fcps[$i]} 0x${wwpns[$j]} ${lun}
    done
  done
} #refreshFCPBootmap

function refreshBootMap {
  : SOURCE: ${BASH_SOURCE}
  : STACK:  ${FUNCNAME[@]}
  # @Description:
  #   Refresh the bootmap of disk image.
  # @Code:

  if [[ $format = 'FCP' ]]; then
    refreshFCPBootmap
  elif [[ $format = 'FBA' ]]; then
    :
  else
    printError "Device type not recognised."
    exit 11
  fi 
} #refreshBootMap

###############################################################################
### START EXECUTION ###########################################################
###############################################################################

parseArgs $@
checkSanity
refreshBootMap

###############################################################################
### END OF SCRIPT #############################################################
###############################################################################<|MERGE_RESOLUTION|>--- conflicted
+++ resolved
@@ -247,14 +247,8 @@
     chroot $deviceMountPoint sed -i "/^[[:space:]]parameters=/ s/$/\"/" $zipl_conf
 
   elif [[ $os == rhel8* ]]; then
-<<<<<<< HEAD
-    #machine_id=$(chroot $deviceMountPoint cat /etc/machine-id)
+    inform "Refresh $os zipl."
     kernel_version_conf_files=`chroot $deviceMountPoint find /boot/loader/entries/ -name '*.conf'`
-=======
-    inform "Refresh $os zipl."
-    # Get all kernel conf files except *rescue file.
-    kernel_version_conf_files=`chroot $deviceMountPoint find /boot/loader/entries/ -name '*.conf' | grep -v rescue`
->>>>>>> 3a75b7bf
     # The Volume may be contains several kernel version conf files.
     # So every conf file needs to be changed.
     for fcp in ${fcps[@]}

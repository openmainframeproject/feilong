--- conflicted
+++ resolved
@@ -182,14 +182,10 @@
   inform "Begin to refreshZIPL."
 
   if [[ ! -e "$devNode" ]]; then
-<<<<<<< HEAD
-    printError "devNode ${devNode} doesn't exist."
+    printError "devNode ${devNode} doesn't exist. Get fcps: ${fcps[*]} and wwpns: ${wwpns[*]}"
     # If devNode doesn't exist, try to offline the fcp device and disconnect it.
     chccwdevDevice $fcpChannel "offline"
     disconnectFcp $fcpChannel 0x${wwpn} ${lun}
-=======
-    printError "devNode ${devNode} doesn't exist. Get fcps: ${fcps[*]} and wwpns: ${wwpns[*]}"
->>>>>>> 399b8cd2
     exit 6
   fi
   

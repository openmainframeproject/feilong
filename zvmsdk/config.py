#!/usr/bin/env python
# -*- coding: utf-8 -*-

import ConfigParser
import config_default
import argparse
import collections
import copy
import errno
import functools
import glob
import itertools
import logging
import os
import string
import sys

class ConfigOpts(object):

<<<<<<< HEAD
    int_type = ('zvm_reachable_timeout', 'zvm_xcat_connection_timeout', 'zvm_console_log_size',
                      'xcat_free_space_threshold', 'xcat_image_clean_period', 'default_config_dirs')
    def __init__(self):
        self.dicts={}
    
    def register(self):
        cf = ConfigParser.ConfigParser()
        read_file = self.find_config_file(project="zvmsdk")
        cf.read(read_file)
        # return all sections in a list
        secs = cf.sections()
        config_dicts_override=self.config_dicts_func(secs,cf)
        try:
            configs = self.merge(config_default.configs, config_dicts_override)
        except ImportError:
            pass
        con={}
        for v in configs.values():
            for dk,dv in v.items():
                con[dk]=dv
        con=self.toDict(con)
        return con

    def config_dicts_func(self,secs,cf):
        for sec in secs:
            self.dicts[sec]={}
            # get all options of the section in a list
            opts=cf.options(sec)
            for opt in opts:
                # type 
                if opt in self.int_type:
                    val=cf.getint(sec,opt)
                else:
                    val=cf.get(sec,opt)
                self.dicts[sec][opt]=val
        return self.dicts

    def merge(self,defaults, override):
        r = {}
        for k, v in defaults.items():
            if k in override:
                if isinstance(v, dict):
                    r[k] = self.merge(v, override[k])
                else:
                    r[k] = override[k]
            else:
                r[k] = v

        for k, v in override.items():
            if k not in defaults:
                r[k] = v
        return r

    def toDict(self,d):
        D = Dict()
        for k, v in d.items():
            D[k] = self.toDict(v) if isinstance(v, dict) else v
        return D

    def _fixpath(self,p):
        """Apply tilde expansion and absolutization to a path."""
        return os.path.abspath(os.path.expanduser(p))


    def _get_config_dirs(self,project=None):
        """Return a list of directories where config files may be located.

        following directories are returned::

          ./
          ~/
          nova/
        """
        cfg_dirs = [
            self._fixpath('./'),
            self._fixpath('~'),
            # '/nova'
        ]
        return [x for x in cfg_dirs if x]


    def _search_dirs(self,dirs, basename, extension=""):
        """Search a list of directories for a given filename or directory name.

        Iterator over the supplied directories, returning the first file
        found with the supplied name and extension.

        :param dirs: a list of directories
        :param basename: the filename
        :param extension: the file extension, for example '.conf'
        :returns: the path to a matching file, or None
        """
        for d in dirs:
            path = os.path.join(d, '%s%s' % (basename, extension))
            if os.path.exists(path):
                return path


    def find_config_file(self,project=None, extension='.conf'):
        """Return the config file.

        :param project: zvmsdk
        :param extension: the type of the config file

        """

        cfg_dirs = self._get_config_dirs(project)
        config_files = self._search_dirs(cfg_dirs, project, extension)

        return config_files
 


class Dict(dict):
    '''
    Simple dict but support access as x.y style.
    '''
    def __init__(self, names=(), values=(), **kw):
        super(Dict, self).__init__(**kw)
        for k, v in zip(names, values):
            self[k] = v

    def __getattr__(self, key):
        try:
            return self[key]
        except KeyError:
            raise AttributeError(r"'CONF' object has no attribute '%s'" % key)

    def __setattr__(self, key, value):
        self[key] = value



CONF = ConfigOpts()
CONF=CONF.register()
=======
# <Logging>
LOG_FILE = 'zvmsdk.log'
LOG_LEVEL = logging.INFO

# The IP address that running python zvm sdk
my_ip = "192.168.0.1"

# <xCAT>
zvm_xcat_server = "192.168.0.1"
zvm_xcat_username = "admin"
zvm_xcat_password = "passowrd"
zvm_xcat_master = 'xcat'
zvm_zhcp_node = "zhcp"
zhcp = 'zhcp.ibm.com'

# <zVM>
zvm_host = "zvmhost1"
zvm_default_nic_vdev = '1000'
zvm_user_default_password = 'password'
zvm_diskpool = 'xcateckd'
zvm_user_root_vdev = '0100'
root_disk_units = '3338'
zvm_diskpool_type = 'ECKD'

# <instance>
instances_path = '/home/user/'
tempdir = '/home/user/tmp/'
zvm_reachable_timeout = 10000

# <network>
device = 'enccw0.0.1000'
broadcast_v4 = '192.168.0.2'
gateway_v4 = '192.168.0.1'
netmask_v4 = '255.255.255.0'
subchannels = '0.0.1000,0.0.1001,0.0.1002'
nic_name = 'a2ca1e29-88ac-44f3-85eb-cc1f637366ef'

# <Volume>
volume_mgr_userid = "volmgr"
volume_mgr_node = "volmgr"
volume_diskpool = "fbapool"
volume_filesystem = "ext3"
volume_vdev_start = '2000'
>>>>>>> 3429bc18
<|MERGE_RESOLUTION|>--- conflicted
+++ resolved
@@ -16,8 +16,6 @@
 import sys
 
 class ConfigOpts(object):
-
-<<<<<<< HEAD
     int_type = ('zvm_reachable_timeout', 'zvm_xcat_connection_timeout', 'zvm_console_log_size',
                       'xcat_free_space_threshold', 'xcat_image_clean_period', 'default_config_dirs')
     def __init__(self):
@@ -153,48 +151,3 @@
 
 CONF = ConfigOpts()
 CONF=CONF.register()
-=======
-# <Logging>
-LOG_FILE = 'zvmsdk.log'
-LOG_LEVEL = logging.INFO
-
-# The IP address that running python zvm sdk
-my_ip = "192.168.0.1"
-
-# <xCAT>
-zvm_xcat_server = "192.168.0.1"
-zvm_xcat_username = "admin"
-zvm_xcat_password = "passowrd"
-zvm_xcat_master = 'xcat'
-zvm_zhcp_node = "zhcp"
-zhcp = 'zhcp.ibm.com'
-
-# <zVM>
-zvm_host = "zvmhost1"
-zvm_default_nic_vdev = '1000'
-zvm_user_default_password = 'password'
-zvm_diskpool = 'xcateckd'
-zvm_user_root_vdev = '0100'
-root_disk_units = '3338'
-zvm_diskpool_type = 'ECKD'
-
-# <instance>
-instances_path = '/home/user/'
-tempdir = '/home/user/tmp/'
-zvm_reachable_timeout = 10000
-
-# <network>
-device = 'enccw0.0.1000'
-broadcast_v4 = '192.168.0.2'
-gateway_v4 = '192.168.0.1'
-netmask_v4 = '255.255.255.0'
-subchannels = '0.0.1000,0.0.1001,0.0.1002'
-nic_name = 'a2ca1e29-88ac-44f3-85eb-cc1f637366ef'
-
-# <Volume>
-volume_mgr_userid = "volmgr"
-volume_mgr_node = "volmgr"
-volume_diskpool = "fbapool"
-volume_filesystem = "ext3"
-volume_vdev_start = '2000'
->>>>>>> 3429bc18

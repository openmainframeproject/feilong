
import contextlib
import functools
import json
import os
import pwd
# import shutil
# import six
from six.moves import http_client as httplib
import socket
import time
# import tarfile
# import tempfile
import stat
<<<<<<< HEAD
import errno

from config import CONF
=======
# import errno
import config as CONF
>>>>>>> 3429bc18

import constants as const
from log import LOG


_XCAT_URL = None
_DEFAULT_MODE = stat.S_IRWXU | stat.S_IRWXG | stat.S_IRWXO


class ZVMException(Exception):
    def __init__(self, msg=None):
        super(ZVMException, self).__init__(msg)


class XCATUrl(object):
    """To return xCAT URLs for invoking xCAT REST APIs."""

    def __init__(self):
        self.PREFIX = '/xcatws'
        self.SUFFIX = ''.join(('?userName=', CONF.zvm_xcat_username,
                               '&password=', CONF.zvm_xcat_password,
                               '&format=json'))

        # xcat objects
        self.VMS = '/vms'
        self.NODES = '/nodes'
        self.TABLES = '/tables'
        self.IMAGES = '/images'
        self.OBJECTS = '/objects/osimage'
        self.OS = '/OS'
        self.HV = '/hypervisor'
        self.NETWORK = '/networks'

        # xcat actions
        self.POWER = '/power'
        self.STATUS = '/status'
        self.XDSH = '/dsh'
        self.CAPTURE = '/capture'
        self.IMGIMPORT = '/import'
        self.INVENTORY = '/inventory'
        self.STATUS = '/status'
        self.MIGRATE = '/migrate'
        self.CAPTURE = '/capture'
        self.EXPORT = '/export'
        self.IMGIMPORT = '/import'
        self.BOOTSTAT = '/bootstate'
        self.VERSION = '/version'
        self.DIAGLOGS = '/logs/diagnostics'
        self.PNODERANGE = '&nodeRange='

    def _nodes(self, arg=''):
        return self.PREFIX + self.NODES + arg + self.SUFFIX

    def _vms(self, arg=''):
        rurl = self.PREFIX + self.VMS + arg + self.SUFFIX
        return rurl

    def _append_addp(self, rurl, addp=None):
        if addp is not None:
            return ''.join((rurl, addp))
        else:
            return rurl

    def rpower(self, arg=''):
        return self.PREFIX + self.NODES + arg + self.POWER + self.SUFFIX

    def nodestat(self, arg=''):
        return self.PREFIX + self.NODES + arg + self.STATUS + self.SUFFIX

    def mkdef(self, arg=''):
        return self._nodes(arg)

    def rmdef(self, arg=''):
        return self._nodes(arg)

    def xdsh(self, arg=''):
        """Run shell command."""
        return ''.join((self.PREFIX, self.NODES, arg, self.XDSH, self.SUFFIX))

    def capture(self, arg=''):
        return self.PREFIX + self.IMAGES + arg + self.CAPTURE + self.SUFFIX

    def rmimage(self, arg=''):
        return self.PREFIX + self.IMAGES + arg + self.SUFFIX

    def rmobject(self, arg=''):
        return self.PREFIX + self.OBJECTS + arg + self.SUFFIX

    def imgimport(self, arg=''):
        return self.PREFIX + self.IMAGES + self.IMGIMPORT + arg + self.SUFFIX

    def gettab(self, arg='', addp=None):
        rurl = ''.join((self.PREFIX, self.TABLES, arg, self.SUFFIX))
        return self._append_addp(rurl, addp)

    def tabdump(self, arg='', addp=None):
        rurl = self.PREFIX + self.TABLES + arg + self.SUFFIX
        return self._append_addp(rurl, addp)

    def lsdef_node(self, arg='', addp=None):
        rurl = self.PREFIX + self.NODES + arg + self.SUFFIX
        return self._append_addp(rurl, addp)

    def mkvm(self, arg=''):
        rurl = self._vms(arg)
        return rurl

    def chvm(self, arg=''):
        return self._vms(arg)

    def network(self, arg='', addp=None):
        rurl = self.PREFIX + self.NETWORK + arg + self.SUFFIX
        if addp is not None:
            return rurl + addp
        else:
            return rurl

    def chtab(self, arg=''):
        return self.PREFIX + self.NODES + arg + self.SUFFIX

    def nodeset(self, arg=''):
        return self.PREFIX + self.NODES + arg + self.BOOTSTAT + self.SUFFIX

    def rinv(self, arg='', addp=None):
        rurl = self.PREFIX + self.NODES + arg + self.INVENTORY + self.SUFFIX
        return self._append_addp(rurl, addp)

    def tabch(self, arg='', addp=None):
        """Add/update/delete row(s) in table arg, with attribute addp."""
        rurl = self.PREFIX + self.TABLES + arg + self.SUFFIX
        return self._append_addp(rurl, addp)

    def lsdef_image(self, arg='', addp=None):
        rurl = self.PREFIX + self.IMAGES + arg + self.SUFFIX
        return self._append_addp(rurl, addp)

    def rmvm(self, arg=''):
        rurl = self._vms(arg)
        return rurl

    def lsvm(self, arg=''):
        rurl = self._vms(arg)
        return rurl


class XCATConnection(object):
    """Https requests to xCAT web service."""

    def __init__(self):
        """Initialize https connection to xCAT service."""
        self.host = CONF.zvm_xcat_server
        self.conn = httplib.HTTPSConnection(self.host)

    def request(self, method, url, body=None, headers={}):
        """Send https request to xCAT server.

        Will return a python dictionary including:
        {'status': http return code,
         'reason': http reason,
         'message': response message}

        """
        if body is not None:
            body = json.dumps(body)
            headers = {'content-type': 'text/plain',
                       'content-length': len(body)}

        _rep_ptn = ''.join(('&password=', CONF.zvm_xcat_password))
        LOG.debug("Sending request to xCAT. xCAT-Server:%(xcat_server)s "
                  "Request-method:%(method)s "
                  "URL:%(url)s "
                  "Headers:%(headers)s "
                  "Body:%(body)s" %
                  {'xcat_server': CONF.zvm_xcat_server,
                   'method': method,
                   'url': url.replace(_rep_ptn, ''),  # hide password in log
                   'headers': str(headers),
                   'body': body})

        try:
            self.conn.request(method, url, body, headers)
        except socket.gaierror as err:
            msg = ("Failed to connect xCAT server %(srv)s: %(err)s" %
                   {'srv': self.host, 'err': err})
            raise ZVMException(msg)
        except (socket.error, socket.timeout) as err:
            msg = ("Communicate with xCAT server %(srv)s error: %(err)s" %
                   {'srv': self.host, 'err': err})
            raise ZVMException(msg)

        try:
            res = self.conn.getresponse()
        except Exception as err:
            msg = ("Failed to get response from xCAT server %(srv)s: "
                     "%(err)s" % {'srv': self.host, 'err': err})
            raise ZVMException(msg)

        msg = res.read()
        resp = {
            'status': res.status,
            'reason': res.reason,
            'message': msg}

        LOG.debug("xCAT response: %s" % str(resp))

        # Only "200" or "201" returned from xCAT can be considered
        # as good status
        err = None
        if method == "POST":
            if res.status != 201:
                err = str(resp)
        else:
            if res.status != 200:
                err = str(resp)

        if err is not None:
            msg = ('Request to xCAT server %(srv)s failed:  %(err)s' %
                   {'srv': self.host, 'err': err})
            raise ZVMException(msg)

        return resp


def get_xcat_url():
    global _XCAT_URL

    if _XCAT_URL is not None:
        return _XCAT_URL

    _XCAT_URL = XCATUrl()
    return _XCAT_URL


def xcat_request(method, url, body=None, headers=None):
    headers = headers or {}
    conn = XCATConnection()
    resp = conn.request(method, url, body, headers)
    return load_xcat_resp(resp['message'])


def jsonloads(jsonstr):
    try:
        return json.loads(jsonstr)
    except ValueError:
        errmsg = "xCAT response data is not in JSON format"
        LOG.error(errmsg)
        raise ZVMException(msg=errmsg)


@contextlib.contextmanager
def expect_invalid_xcat_resp_data(data=''):
    """Catch exceptions when using xCAT response data."""
    try:
        yield
    except (ValueError, TypeError, IndexError, AttributeError,
            KeyError) as err:
        LOG.error('Parse %s encounter error', data)
        raise ZVMException(msg=err)


def wrap_invalid_xcat_resp_data_error(function):
    """Catch exceptions when using xCAT response data."""

    @functools.wraps(function)
    def decorated_function(*arg, **kwargs):
        try:
            return function(*arg, **kwargs)
        except (ValueError, TypeError, IndexError, AttributeError,
                KeyError) as err:
            raise ZVMException(msg=err)

    return decorated_function


@wrap_invalid_xcat_resp_data_error
def translate_xcat_resp(rawdata, dirt):
    """Translate xCAT response JSON stream to a python dictionary.

    xCAT response example:
    node: keyword1: value1\n
    node: keyword2: value2\n
    ...
    node: keywordn: valuen\n

    Will return a python dictionary:
    {keyword1: value1,
     keyword2: value2,
     ...
     keywordn: valuen,}

    """
    data_list = rawdata.split("\n")

    data = {}

    for ls in data_list:
        for k in list(dirt.keys()):
            if ls.__contains__(dirt[k]):
                data[k] = ls[(ls.find(dirt[k]) + len(dirt[k])):].strip()
                break

    if data == {}:
        msg = "No value matched with keywords. Raw Data: %(raw)s; " \
                "Keywords: %(kws)s" % {'raw': rawdata, 'kws': str(dirt)}
        raise ZVMException(msg=msg)

    return data


@wrap_invalid_xcat_resp_data_error
def load_xcat_resp(message):
    """Abstract information from xCAT REST response body.

    As default, xCAT response will in format of JSON and can be
    converted to Python dictionary, would looks like:
    {"data": [{"info": [info,]}, {"data": [data,]}, ..., {"error": [error,]}]}

    Returns a Python dictionary, looks like:
    {'info': [info,],
     'data': [data,],
     ...
     'error': [error,]}

    """
    resp_list = jsonloads(message)['data']
    keys = const.XCAT_RESPONSE_KEYS

    resp = {}

    for k in keys:
        resp[k] = []

    for d in resp_list:
        for k in keys:
            if d.get(k) is not None:
                resp[k].append(d.get(k))

    err = resp.get('error')
    if err != []:
        for e in err:
            if _is_warning_or_recoverable_issue(str(e)):
                # ignore known warnings or errors:
                continue
            else:
                raise ZVMException(msg=message)

    _log_warnings(resp)

    return resp


def _log_warnings(resp):
    for msg in (resp['info'], resp['node'], resp['data']):
        msgstr = str(msg)
        if 'warn' in msgstr.lower():
            LOG.info("Warning from xCAT: %s" % msgstr)


def _is_warning_or_recoverable_issue(err_str):
    return _is_warning(err_str) or _is_recoverable_issue(err_str)


def _is_recoverable_issue(err_str):
    dirmaint_request_counter_save = ['Return Code: 596', 'Reason Code: 1185']
    recoverable_issues = [dirmaint_request_counter_save]
    for issue in recoverable_issues:
        # Search all matchs in the return value
        # any mismatch leads to recoverable not empty
        recoverable = [t for t in issue if t not in err_str]
        if recoverable == []:
            return True

    return False


def _is_warning(err_str):
    ignore_list = (
        'Warning: the RSA host key for',
        'Warning: Permanently added',
        'WARNING: REMOTE HOST IDENTIFICATION HAS CHANGED',
    )

    for im in ignore_list:
        if im in err_str:
            return True

    return False


def get_userid(node_name):
    """Returns z/VM userid for the xCAT node."""
    url = get_xcat_url().lsdef_node(''.join(['/', node_name]))
    info = xcat_request('GET', url)
    with expect_invalid_xcat_resp_data(info):
        for s in info['info'][0]:
            if s.__contains__('userid='):
                return s.strip().rpartition('=')[2]


def xdsh(node, commands):
    """"Run command on xCAT node."""
    LOG.debug('Run command %(cmd)s on xCAT node %(node)s' %
              {'cmd': commands, 'node': node})

    def xdsh_execute(node, commands):
        """Invoke xCAT REST API to execute command on node."""
        xdsh_commands = 'command=%s' % commands
        # Add -q (quiet) option to ignore ssh warnings and banner msg
        opt = 'options=-q'
        body = [xdsh_commands, opt]
        url = get_xcat_url().xdsh('/' + node)
        return xcat_request("PUT", url, body)

    res_dict = xdsh_execute(node, commands)

    return res_dict


def get_host():
    return ''.join([pwd.getpwuid(os.geteuid()).pw_name, '@', CONF.my_ip])


def punch_file(node, fn, fclass):
    body = [" ".join(['--punchfile', fn, fclass, get_host()])]
    url = get_xcat_url().chvm('/' + node)

    try:
        xcat_request("PUT", url, body)
    except Exception as err:
        LOG.error('Punch file to %(node)s failed: %(msg)s' %
                      {'node': node, 'msg': err})
    finally:
        os.remove(fn)


def punch_adminpass_file(instance_path, instance_name, admin_password,
                         linuxdist):
    adminpass_fn = ''.join([instance_path, '/adminpwd.sh'])
    _generate_adminpass_file(adminpass_fn, admin_password, linuxdist)
    punch_file(instance_name, adminpass_fn, 'X')


def _generate_adminpass_file(fn, admin_password, linuxdist):
    pwd_str = linuxdist.get_change_passwd_command(admin_password)
    lines = ['#!/bin/bash\n', pwd_str]
    with open(fn, 'w') as f:
        f.writelines(lines)


def looping_call(f, sleep=5, inc_sleep=0, max_sleep=60, timeout=600,
                 exceptions=(), *args, **kwargs):
    """Helper function that to run looping call with fixed/dynamical interval.

    :param f:          the looping call function or method.
    :param sleep:      initial interval of the looping calls.
    :param inc_sleep:  sleep time increment, default as 0.
    :param max_sleep:  max sleep time.
    :param timeout:    looping call timeout in seconds, 0 means no timeout.
    :param exceptions: exceptions that trigger re-try.

    """
    time_start = time.time()
    expiration = time_start + timeout

    retry = True
    while retry:
        expired = timeout and (time.time() > expiration)
        LOG.debug("timeout is %(timeout)s, expiration is %(expiration)s,\
                time_start is %(time_start)s" %
                {"timeout": timeout,
                 "expiration": expiration,
                 "time_start": time_start})
        try:
            f(*args, **kwargs)
        except exceptions:
            retry = not expired
            if retry:
                LOG.debug("Will re-try %(fname)s in %(itv)d seconds" %
                          {'fname': f.__name__, 'itv': sleep})
                time.sleep(sleep)
                sleep = min(sleep + inc_sleep, max_sleep)
            else:
                LOG.debug("Looping call %s timeout" % f.__name__)
            continue
        retry = False


def create_xcat_node(instance_name, zhcp, userid=None):
    """Create xCAT node for z/VM instance."""
    LOG.debug("Creating xCAT node for %s" % instance_name)

    user_id = instance_name
    body = ['userid=%s' % user_id,
            'hcp=%s' % zhcp,
            'mgt=zvm',
            'groups=%s' % const.ZVM_XCAT_GROUP]
    url = get_xcat_url().mkdef('/' + instance_name)

    xcat_request("POST", url, body)


def _get_instances_path():
        return os.path.normpath(CONF.instances_path)


def get_instance_path(os_node, instance_name):
    instance_folder = os.path.join(_get_instances_path(), os_node,
                                   instance_name)
    if not os.path.exists(instance_folder):
        LOG.debug("Creating the instance path %s", instance_folder)
        os.makedirs(instance_folder)
    return instance_folder


def add_xcat_host(node, ip, host_name):
    """Add/Update hostname/ip bundle in xCAT MN nodes table."""
    commands = "node=%s" % node + " hosts.ip=%s" % ip
    commands += " hosts.hostnames=%s" % host_name
    body = [commands]
    url = get_xcat_url().tabch("/hosts")

    result_data = xcat_request("PUT", url, body)['data']

    return result_data


def config_xcat_mac(instance_name):
    """Hook xCat to prevent assign MAC for instance."""
    fake_mac_addr = "00:00:00:00:00:00"
    nic_name = "fake"
    add_xcat_mac(instance_name, nic_name, fake_mac_addr)


def add_xcat_mac(node, interface, mac, zhcp=None):
    """Add node name, interface, mac address into xcat mac table."""
    commands = "mac.node=%s" % node + " mac.mac=%s" % mac
    commands += " mac.interface=%s" % interface
    if zhcp is not None:
        commands += " mac.comments=%s" % zhcp
    url = get_xcat_url().tabch("/mac")
    body = [commands]
    return xcat_request("PUT", url, body)['data']


def makehosts():
    """Update xCAT MN /etc/hosts file."""
    url = get_xcat_url().network("/makehosts")
    return xcat_request("PUT", url)['data']


def create_xcat_table_about_nic(zhcpnode, inst_name,
                                nic_name, mac_address, vdev):
    _delete_xcat_mac(inst_name)
    add_xcat_mac(inst_name, vdev, mac_address, zhcpnode)
    add_xcat_switch(inst_name, nic_name, vdev, zhcpnode)


def _delete_xcat_mac(node_name):
    """Remove node mac record from xcat mac table."""
    commands = "-d node=%s mac" % node_name
    url = get_xcat_url().tabch("/mac")
    body = [commands]

    return xcat_request("PUT", url, body)['data']


def add_xcat_switch(node, nic_name, interface, zhcp=None):
    """Add node name and nic name address into xcat switch table."""
    commands = "switch.node=%s" % node
    commands += " switch.port=%s" % nic_name
    commands += " switch.interface=%s" % interface
    if zhcp is not None:
        commands += " switch.comments=%s" % zhcp
    url = get_xcat_url().tabch("/switch")
    body = [commands]

    return xcat_request("PUT", url, body)['data']


def update_node_info(instance_name, image_name, os_version):
    LOG.debug("Update the node info for instance %s", instance_name)

    profile_name = image_name.rpartition('-')[2]

    body = ['noderes.netboot=%s' % const.HYPERVISOR_TYPE,
            'nodetype.os=%s' % os_version,
            'nodetype.arch=%s' % const.ARCHITECTURE,
            'nodetype.provmethod=%s' % const.PROV_METHOD,
            'nodetype.profile=%s' % profile_name]
    url = get_xcat_url().chtab('/' + instance_name)

    xcat_request("PUT", url, body)


def deploy_node(instance_name, image_name, transportfiles=None, vdev=None):
    LOG.debug("Begin to deploy image on instance %s", instance_name)
    vdev = vdev or CONF.zvm_user_root_vdev
    remote_host_info = get_host()
    body = ['netboot',
            'device=%s' % vdev,
            'osimage=%s' % image_name]

    if transportfiles:
        body.append('transport=%s' % transportfiles)
        body.append('remotehost=%s' % remote_host_info)

    url = get_xcat_url().nodeset('/' + instance_name)

    xcat_request("PUT", url, body)


def punch_xcat_auth_file(instance_path, instance_name):
    """Make xCAT MN authorized by virtual machines."""
    mn_pub_key = get_mn_pub_key()
    auth_fn = ''.join([instance_path, '/xcatauth.sh'])
    _generate_auth_file(auth_fn, mn_pub_key)
    punch_file(instance_name, auth_fn, 'X')


def get_mn_pub_key():
    cmd = 'cat /root/.ssh/id_rsa.pub'
    resp = xdsh(CONF.zvm_xcat_master, cmd)
    key = resp['data'][0][0]
    start_idx = key.find('ssh-rsa')
    key = key[start_idx:]
    return key


def _generate_auth_file(fn, pub_key):
    lines = ['#!/bin/bash\n',
    'echo "%s" >> /root/.ssh/authorized_keys' % pub_key]
    with open(fn, 'w') as f:
        f.writelines(lines)


def clean_mac_switch_host(node_name):
    """Clean node records in xCAT mac, host and switch table."""
    clean_mac_switch(node_name)
    _delete_xcat_host(node_name)


def clean_mac_switch(node_name):
    """Clean node records in xCAT mac and switch table."""
    _delete_xcat_mac(node_name)
    _delete_xcat_switch(node_name)


def _delete_xcat_switch(node_name):
    """Remove node switch record from xcat switch table."""
    commands = "-d node=%s switch" % node_name
    url = get_xcat_url().tabch("/switch")
    body = [commands]

    return xcat_request("PUT", url, body)['data']


def _delete_xcat_host(node_name):
    """Remove xcat hosts table rows where node name is node_name."""
    commands = "-d node=%s hosts" % node_name
    body = [commands]
    url = get_xcat_url().tabch("/hosts")

    return xcat_request("PUT", url, body)['data']


def parse_image_name(os_image_name):
    profile = os_image_name.split('-')[3]
    image_name = profile.split('_')[0]
    xcat_image_id = profile.split('_', 1)[1]
    image_id = xcat_image_id.replace('_', '-')
    return image_name, image_id


def get_image_version(os_image_name):
    os_version = os_image_name.split('-')[0]
    return os_version<|MERGE_RESOLUTION|>--- conflicted
+++ resolved
@@ -12,14 +12,9 @@
 # import tarfile
 # import tempfile
 import stat
-<<<<<<< HEAD
-import errno
-
+#import errno
 from config import CONF
-=======
-# import errno
-import config as CONF
->>>>>>> 3429bc18
+
 
 import constants as const
 from log import LOG

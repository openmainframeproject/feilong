
import contextlib
import functools
import json
import os
import pwd
import shutil

import six
from six.moves import http_client as httplib
import socket
import time

import tarfile
import tempfile
import stat
<<<<<<< HEAD
import errno

from config import CONF
=======
#import errno
from config import CONF

>>>>>>> 82feff3d

import constants as const
from log import LOG


_XCAT_URL = None
_DEFAULT_MODE = stat.S_IRWXU | stat.S_IRWXG | stat.S_IRWXO


class ZVMException(Exception):
    def __init__(self, msg=None):
        super(ZVMException, self).__init__(msg)


class XCATUrl(object):
    """To return xCAT URLs for invoking xCAT REST APIs."""

    def __init__(self):
        self.PREFIX = '/xcatws'
        self.SUFFIX = ''.join(('?userName=', CONF.zvm_xcat_username,
                               '&password=', CONF.zvm_xcat_password,
                               '&format=json'))

        # xcat objects
        self.VMS = '/vms'
        self.NODES = '/nodes'
        self.TABLES = '/tables'
        self.IMAGES = '/images'
        self.OBJECTS = '/objects/osimage'
        self.OS = '/OS'
        self.HV = '/hypervisor'
        self.NETWORK = '/networks'

        # xcat actions
        self.POWER = '/power'
        self.STATUS = '/status'
        self.XDSH = '/dsh'
        self.CAPTURE = '/capture'
        self.IMGIMPORT = '/import'
        self.INVENTORY = '/inventory'
        self.STATUS = '/status'
        self.MIGRATE = '/migrate'
        self.CAPTURE = '/capture'
        self.EXPORT = '/export'
        self.IMGIMPORT = '/import'
        self.BOOTSTAT = '/bootstate'
        self.VERSION = '/version'
        self.DIAGLOGS = '/logs/diagnostics'
        self.PNODERANGE = '&nodeRange='

    def _nodes(self, arg=''):
        return self.PREFIX + self.NODES + arg + self.SUFFIX

    def _vms(self, arg=''):
        rurl = self.PREFIX + self.VMS + arg + self.SUFFIX
        return rurl

    def _append_addp(self, rurl, addp=None):
        if addp is not None:
            return ''.join((rurl, addp))
        else:
            return rurl

    def rpower(self, arg=''):
        return self.PREFIX + self.NODES + arg + self.POWER + self.SUFFIX

    def nodestat(self, arg=''):
        return self.PREFIX + self.NODES + arg + self.STATUS + self.SUFFIX

    def mkdef(self, arg=''):
        return self._nodes(arg)

    def xdsh(self, arg=''):
        """Run shell command."""
        return ''.join((self.PREFIX, self.NODES, arg, self.XDSH, self.SUFFIX))

    def capture(self, arg=''):
        return self.PREFIX + self.IMAGES + arg + self.CAPTURE + self.SUFFIX

    def rmimage(self, arg=''):
        return self.PREFIX + self.IMAGES + arg + self.SUFFIX

    def rmobject(self, arg=''):
        return self.PREFIX + self.OBJECTS + arg + self.SUFFIX

    def imgimport(self, arg=''):
        return self.PREFIX + self.IMAGES + self.IMGIMPORT + arg + self.SUFFIX

    def gettab(self, arg='', addp=None):
        rurl = ''.join((self.PREFIX, self.TABLES, arg, self.SUFFIX))
        return self._append_addp(rurl, addp)

    def tabdump(self, arg='', addp=None):
        rurl = self.PREFIX + self.TABLES + arg + self.SUFFIX
        return self._append_addp(rurl, addp)

    def lsdef_node(self, arg='', addp=None):
        rurl = self.PREFIX + self.NODES + arg + self.SUFFIX
        return self._append_addp(rurl, addp)

    def mkvm(self, arg=''):
        rurl = self._vms(arg)
        return rurl

    def chvm(self, arg=''):
        return self._vms(arg)

    def network(self, arg='', addp=None):
        rurl = self.PREFIX + self.NETWORK + arg + self.SUFFIX
        if addp is not None:
            return rurl + addp
        else:
            return rurl

    def chtab(self, arg=''):
        return self.PREFIX + self.NODES + arg + self.SUFFIX

    def nodeset(self, arg=''):
        return self.PREFIX + self.NODES + arg + self.BOOTSTAT + self.SUFFIX

    def rinv(self, arg='', addp=None):
        rurl = self.PREFIX + self.NODES + arg + self.INVENTORY + self.SUFFIX
        return self._append_addp(rurl, addp)

    def tabch(self, arg='', addp=None):
        """Add/update/delete row(s) in table arg, with attribute addp."""
        rurl = self.PREFIX + self.TABLES + arg + self.SUFFIX
        return self._append_addp(rurl, addp)

    def lsdef_image(self, arg='', addp=None):
        rurl = self.PREFIX + self.IMAGES + arg + self.SUFFIX
        return self._append_addp(rurl, addp)

    def rmvm(self, arg=''):
        rurl = self._vms(arg)
        return rurl

    def lsvm(self, arg=''):
        rurl = self._vms(arg)
        return rurl


class XCATConnection(object):
    """Https requests to xCAT web service."""

    def __init__(self):
        """Initialize https connection to xCAT service."""
        self.host = CONF.zvm_xcat_server
        self.conn = httplib.HTTPSConnection(self.host)

    def request(self, method, url, body=None, headers={}):
        """Send https request to xCAT server.

        Will return a python dictionary including:
        {'status': http return code,
         'reason': http reason,
         'message': response message}

        """
        if body is not None:
            body = json.dumps(body)
            headers = {'content-type': 'text/plain',
                       'content-length': len(body)}

        _rep_ptn = ''.join(('&password=', CONF.zvm_xcat_password))
        LOG.debug("Sending request to xCAT. xCAT-Server:%(xcat_server)s "
                  "Request-method:%(method)s "
                  "URL:%(url)s "
                  "Headers:%(headers)s "
                  "Body:%(body)s" %
                  {'xcat_server': CONF.zvm_xcat_server,
                   'method': method,
                   'url': url.replace(_rep_ptn, ''),  # hide password in log
                   'headers': str(headers),
                   'body': body})

        try:
            self.conn.request(method, url, body, headers)
        except socket.gaierror as err:
            msg = ("Failed to connect xCAT server %(srv)s: %(err)s" %
                   {'srv': self.host, 'err': err})
            raise ZVMException(msg)
        except (socket.error, socket.timeout) as err:
            msg = ("Communicate with xCAT server %(srv)s error: %(err)s" %
                   {'srv': self.host, 'err': err})
            raise ZVMException(msg)

        try:
            res = self.conn.getresponse()
        except Exception as err:
            msg = ("Failed to get response from xCAT server %(srv)s: "
                     "%(err)s" % {'srv': self.host, 'err': err})
            raise ZVMException(msg)

        msg = res.read()
        resp = {
            'status': res.status,
            'reason': res.reason,
            'message': msg}

        LOG.debug("xCAT response: %s" % str(resp))

        # Only "200" or "201" returned from xCAT can be considered
        # as good status
        err = None
        if method == "POST":
            if res.status != 201:
                err = str(resp)
        else:
            if res.status != 200:
                err = str(resp)

        if err is not None:
            msg = ('Request to xCAT server %(srv)s failed:  %(err)s' %
                   {'srv': self.host, 'err': err})
            raise ZVMException(msg)

        return resp

def get_xcat_url():
    global _XCAT_URL

    if _XCAT_URL is not None:
        return _XCAT_URL

    _XCAT_URL = XCATUrl()
    return _XCAT_URL


def xcat_request(method, url, body=None, headers=None):
    headers = headers or {}
    conn = XCATConnection()
    resp = conn.request(method, url, body, headers)
    return load_xcat_resp(resp['message'])


def jsonloads(jsonstr):
    try:
        return json.loads(jsonstr)
    except ValueError:
        errmsg = "xCAT response data is not in JSON format"
        LOG.error(errmsg)
        raise ZVMException(msg=errmsg)


@contextlib.contextmanager
def expect_invalid_xcat_resp_data(data=''):
    """Catch exceptions when using xCAT response data."""
    try:
        yield
    except (ValueError, TypeError, IndexError, AttributeError,
            KeyError) as err:
        LOG.error('Parse %s encounter error', data)
        raise ZVMException(msg=err)


def wrap_invalid_xcat_resp_data_error(function):
    """Catch exceptions when using xCAT response data."""

    @functools.wraps(function)
    def decorated_function(*arg, **kwargs):
        try:
            return function(*arg, **kwargs)
        except (ValueError, TypeError, IndexError, AttributeError,
                KeyError) as err:
            raise ZVMException(msg=err)

    return decorated_function


@wrap_invalid_xcat_resp_data_error
def translate_xcat_resp(rawdata, dirt):
    """Translate xCAT response JSON stream to a python dictionary.

    xCAT response example:
    node: keyword1: value1\n
    node: keyword2: value2\n
    ...
    node: keywordn: valuen\n

    Will return a python dictionary:
    {keyword1: value1,
     keyword2: value2,
     ...
     keywordn: valuen,}

    """
    data_list = rawdata.split("\n")

    data = {}

    for ls in data_list:
        for k in list(dirt.keys()):
            if ls.__contains__(dirt[k]):
                data[k] = ls[(ls.find(dirt[k]) + len(dirt[k])):].strip()
                break

    if data == {}:
        msg = "No value matched with keywords. Raw Data: %(raw)s; " \
                "Keywords: %(kws)s" % {'raw': rawdata, 'kws': str(dirt)}
        raise ZVMException(msg=msg)

    return data


@wrap_invalid_xcat_resp_data_error
def load_xcat_resp(message):
    """Abstract information from xCAT REST response body.

    As default, xCAT response will in format of JSON and can be
    converted to Python dictionary, would looks like:
    {"data": [{"info": [info,]}, {"data": [data,]}, ..., {"error": [error,]}]}

    Returns a Python dictionary, looks like:
    {'info': [info,],
     'data': [data,],
     ...
     'error': [error,]}

    """
    resp_list = jsonloads(message)['data']
    keys = const.XCAT_RESPONSE_KEYS

    resp = {}

    for k in keys:
        resp[k] = []

    for d in resp_list:
        for k in keys:
            if d.get(k) is not None:
                resp[k].append(d.get(k))

    err = resp.get('error')
    if err != []:
        for e in err:
            if _is_warning_or_recoverable_issue(str(e)):
                # ignore known warnings or errors:
                continue
            else:
                raise ZVMException(msg=message)

    _log_warnings(resp)

    return resp


def _log_warnings(resp):
    for msg in (resp['info'], resp['node'], resp['data']):
        msgstr = str(msg)
        if 'warn' in msgstr.lower():
            LOG.info("Warning from xCAT: %s" % msgstr)


def _is_warning_or_recoverable_issue(err_str):
    return _is_warning(err_str) or _is_recoverable_issue(err_str)


def _is_recoverable_issue(err_str):
    dirmaint_request_counter_save = ['Return Code: 596', 'Reason Code: 1185']
    recoverable_issues = [dirmaint_request_counter_save]
    for issue in recoverable_issues:
        # Search all matchs in the return value
        # any mismatch leads to recoverable not empty
        recoverable = [t for t in issue if t not in err_str]
        if recoverable == []:
            return True

    return False


def _is_warning(err_str):
    ignore_list = (
        'Warning: the RSA host key for',
        'Warning: Permanently added',
        'WARNING: REMOTE HOST IDENTIFICATION HAS CHANGED',
    )

    for im in ignore_list:
        if im in err_str:
            return True

    return False


def get_userid(node_name):
    """Returns z/VM userid for the xCAT node."""
    url = get_xcat_url().lsdef_node(''.join(['/', node_name]))
    info = xcat_request('GET', url)
    with expect_invalid_xcat_resp_data(info):
        for s in info['info'][0]:
            if s.__contains__('userid='):
                return s.strip().rpartition('=')[2]


def xdsh(node, commands):
    """"Run command on xCAT node."""
    LOG.debug('Run command %(cmd)s on xCAT node %(node)s' %
              {'cmd': commands, 'node': node})

    def xdsh_execute(node, commands):
        """Invoke xCAT REST API to execute command on node."""
        xdsh_commands = 'command=%s' % commands
        # Add -q (quiet) option to ignore ssh warnings and banner msg
        opt = 'options=-q'
        body = [xdsh_commands, opt]
        url = get_xcat_url().xdsh('/' + node)
        return xcat_request("PUT", url, body)

    res_dict = xdsh_execute(node, commands)

    return res_dict


def get_host():
    return ''.join([pwd.getpwuid(os.geteuid()).pw_name, '@', CONF.my_ip])


def punch_file(node, fn, fclass):
    body = [" ".join(['--punchfile', fn, fclass, get_host()])]
    url = get_xcat_url().chvm('/' + node)

    try:
        xcat_request("PUT", url, body)
    except Exception as err:
        LOG.error('Punch file to %(node)s failed: %(msg)s' %
                      {'node': node, 'msg': err})
    finally:
        os.remove(fn)


def punch_adminpass_file(instance_path, instance_name, admin_password,
                         linuxdist):
    adminpass_fn = ''.join([instance_path, '/adminpwd.sh'])
    _generate_adminpass_file(adminpass_fn, admin_password, linuxdist)
    punch_file(instance_name, adminpass_fn, 'X')


def _generate_adminpass_file(fn, admin_password, linuxdist):
    pwd_str = linuxdist.get_change_passwd_command(admin_password)
    lines = ['#!/bin/bash\n', pwd_str]
    with open(fn, 'w') as f:
        f.writelines(lines)


def looping_call(f, sleep=5, inc_sleep=0, max_sleep=60, timeout=600,
                 exceptions=(), *args, **kwargs):
    """Helper function that to run looping call with fixed/dynamical interval.

    :param f:          the looping call function or method.
    :param sleep:      initial interval of the looping calls.
    :param inc_sleep:  sleep time increment, default as 0.
    :param max_sleep:  max sleep time.
    :param timeout:    looping call timeout in seconds, 0 means no timeout.
    :param exceptions: exceptions that trigger re-try.

    """
    time_start = time.time()
    expiration = time_start + timeout

    retry = True
    while retry:
        expired = timeout and (time.time() > expiration)
        LOG.debug("*********-============timeout is %(timeout)s, expiration is %(expiration)s, time_start is %(time_start)s" % 
                  {"timeout": timeout, "expiration": expiration, "time_start": time_start})

        try:
            f(*args, **kwargs)
        except exceptions:
            retry = not expired
            if retry:
                LOG.debug("Will re-try %(fname)s in %(itv)d seconds" %
                          {'fname': f.__name__, 'itv': sleep})
                time.sleep(sleep)
                sleep = min(sleep + inc_sleep, max_sleep)
            else:
                LOG.debug("Looping call %s timeout" % f.__name__)
            continue
        retry = False


def create_xcat_node(instance_name, zhcp, userid=None):
    """Create xCAT node for z/VM instance."""
    LOG.debug("Creating xCAT node for %s" % instance_name)

    user_id = instance_name
    body = ['userid=%s' % user_id,
            'hcp=%s' % zhcp,
            'mgt=zvm',
            'groups=%s' % const.ZVM_XCAT_GROUP]
    url = get_xcat_url().mkdef('/' + instance_name)

    xcat_request("POST", url, body)

    
def _get_instances_path():
        return os.path.normpath(CONF.instances_path)
    
def get_instance_path(os_node, instance_name):
    instance_folder = os.path.join(_get_instances_path(), os_node,
                                   instance_name)
    if not os.path.exists(instance_folder):
        LOG.debug("Creating the instance path %s", instance_folder)
        os.makedirs(instance_folder)
    return instance_folder
            
def add_xcat_host(node, ip, host_name):
    """Add/Update hostname/ip bundle in xCAT MN nodes table."""
    commands = "node=%s" % node + " hosts.ip=%s" % ip
    commands += " hosts.hostnames=%s" % host_name
    body = [commands]
    url = get_xcat_url().tabch("/hosts")


    result_data = xcat_request("PUT", url, body)['data']

    return result_data

def config_xcat_mac(instance_name):
    """Hook xCat to prevent assign MAC for instance."""
    fake_mac_addr = "00:00:00:00:00:00"
    nic_name = "fake"
    add_xcat_mac(instance_name, nic_name, fake_mac_addr)
    
def add_xcat_mac(node, interface, mac, zhcp=None):
    """Add node name, interface, mac address into xcat mac table."""
    commands = "mac.node=%s" % node + " mac.mac=%s" % mac
    commands += " mac.interface=%s" % interface
    if zhcp is not None:
        commands += " mac.comments=%s" % zhcp
    url = get_xcat_url().tabch("/mac")
    body = [commands]
    return xcat_request("PUT", url, body)['data']
    
def makehosts():
    """Update xCAT MN /etc/hosts file."""
    url = get_xcat_url().network("/makehosts")
    return xcat_request("PUT", url)['data']

def create_xcat_table_about_nic(zhcpnode, inst_name,
                                nic_name, mac_address, vdev):
    _delete_xcat_mac(inst_name)
    add_xcat_mac(inst_name, vdev, mac_address, zhcpnode)
    add_xcat_switch(inst_name, nic_name, vdev, zhcpnode)
    
def _delete_xcat_mac(node_name):
    """Remove node mac record from xcat mac table."""
    commands = "-d node=%s mac" % node_name
    url = get_xcat_url().tabch("/mac")
    body = [commands]

    return xcat_request("PUT", url, body)['data']

def add_xcat_switch(node, nic_name, interface, zhcp=None):
    """Add node name and nic name address into xcat switch table."""
    commands = "switch.node=%s" % node
    commands += " switch.port=%s" % nic_name
    commands += " switch.interface=%s" % interface
    if zhcp is not None:
        commands += " switch.comments=%s" % zhcp
    url = get_xcat_url().tabch("/switch")
    body = [commands]

    return xcat_request("PUT", url, body)['data']


def update_node_info(instance_name, image_name, os_version):
    LOG.debug("Update the node info for instance %s", instance_name)

    profile_name = image_name.rpartition('-')[2]

    body = ['noderes.netboot=%s' % const.HYPERVISOR_TYPE,
            'nodetype.os=%s' % os_version,
            'nodetype.arch=%s' % const.ARCHITECTURE,
            'nodetype.provmethod=%s' % const.PROV_METHOD,
            'nodetype.profile=%s' % profile_name]
    url = get_xcat_url().chtab('/' + instance_name)

    xcat_request("PUT", url, body)


def deploy_node(instance_name, image_name, transportfiles=None, vdev=None):
    LOG.debug("Begin to deploy image on instance %s", instance_name)
    vdev = vdev or CONF.zvm_user_root_vdev
    remote_host_info = get_host()
    body = ['netboot',
            'device=%s' % vdev,
            'osimage=%s' % image_name]

    if transportfiles:
        body.append('transport=%s' % transportfiles)
        body.append('remotehost=%s' % remote_host_info)

    url = get_xcat_url().nodeset('/' + instance_name)

    xcat_request("PUT", url, body)

def punch_xcat_auth_file(instance_path, instance_name):
    """Make xCAT MN authorized by virtual machines."""
    mn_pub_key = get_mn_pub_key()
    auth_fn = ''.join([instance_path, '/xcatauth.sh'])
    _generate_auth_file(auth_fn, mn_pub_key)
    punch_file(instance_name, auth_fn, 'X')

def get_mn_pub_key():
    cmd = 'cat /root/.ssh/id_rsa.pub'
    resp = xdsh(CONF.zvm_xcat_master, cmd)
    key = resp['data'][0][0]
    start_idx = key.find('ssh-rsa')
    key = key[start_idx:]
    return key

def _generate_auth_file(fn, pub_key):
    lines = ['#!/bin/bash\n',
    'echo "%s" >> /root/.ssh/authorized_keys' % pub_key]
    with open(fn, 'w') as f:
        f.writelines(lines)


def clean_mac_switch_host(node_name):
    """Clean node records in xCAT mac, host and switch table."""
    clean_mac_switch(node_name)
    _delete_xcat_host(node_name)

def clean_mac_switch(node_name):
    """Clean node records in xCAT mac and switch table."""
    _delete_xcat_mac(node_name)
    _delete_xcat_switch(node_name)

def _delete_xcat_switch(node_name):
    """Remove node switch record from xcat switch table."""
    commands = "-d node=%s switch" % node_name
    url = get_xcat_url().tabch("/switch")
    body = [commands]

    return xcat_request("PUT", url, body)['data']

def _delete_xcat_host(node_name):
    """Remove xcat hosts table rows where node name is node_name."""
    commands = "-d node=%s hosts" % node_name
    body = [commands]
    url = get_xcat_url().tabch("/hosts")

    return xcat_request("PUT", url, body)['data']

def parse_image_name(os_image_name):
    profile = os_image_name.split('-')[3]
    image_name = profile.split('_')[0]
    xcat_image_id = profile.split('_', 1)[1]
    image_id = xcat_image_id.replace('_', '-')
    return image_name, image_id

def get_image_version(os_image_name):
    os_version = os_image_name.split('-')[0]
    return os_version
<|MERGE_RESOLUTION|>--- conflicted
+++ resolved
@@ -14,16 +14,8 @@
 import tarfile
 import tempfile
 import stat
-<<<<<<< HEAD
-import errno
-
-from config import CONF
-=======
 #import errno
 from config import CONF
-
->>>>>>> 82feff3d
-
 import constants as const
 from log import LOG
 

<<<<<<< HEAD
# import config as CONF
import constants as const
=======

>>>>>>> 82feff3d
import os
import dist
import vmops
from utils import ZVMException
from log import LOG
import utils as zvmutils
import tarfile
import six
import tempfile
import shutil
import stat
from config import CONF


_DEFAULT_MODE = stat.S_IRWXU | stat.S_IRWXG | stat.S_IRWXO


def get_cfg_str(ip_v4, address_read = CONF.zvm_default_nic_vdev):
    cfg_str = 'DEVICE=\"' + CONF.device + '\"\n'
    cfg_str += 'BOOTPROTO=\"static\"\n'
    cfg_str += 'BROADCAST=\"' + CONF.broadcast_v4 + '\"\n'
    cfg_str += 'GATEWAY=\"' + CONF.gateway_v4 + '\"\n'
    cfg_str += 'IPADDR=\"' + ip_v4 + '\"\n'
    cfg_str += 'NETMASK=\"' + CONF.netmask_v4 + '\"\n'
    cfg_str += 'NETTYPE=\"qeth\"\n'
    cfg_str += 'ONBOOT=\"yes\"\n'
    cfg_str += 'PORTNAME=\"PORT' + address_read + '\"\n'
    cfg_str += 'OPTIONS=\"layer2=1\"\n'
    cfg_str += 'SUBCHANNELS=\"' + CONF.subchannels + '\"\n'
    return cfg_str


def generate_net_file(ip_addr, net_file_path):
    cfg_str = get_cfg_str(ip_addr)
    generate_file(cfg_str, net_file_path)


def get_znetconfig_str(os_version):
    linuxdist = dist.ListDistManager().get_linux_dist(os_version)()
    udev_settle = linuxdist.get_znetconfig_contents()
    znetconfig = '\n'.join(('# !/bin/sh', udev_settle))
    znetconfig += '\nrm -rf /tmp/znetconfig.sh\n'
    return znetconfig


def generate_znetconfig_file(znetconfig_path, os_version):
    znetconfig = get_znetconfig_str(os_version)
    generate_file(znetconfig, znetconfig_path)


def get_meta_data_str():
    meta_data = '{\"files\": [{\"path\": \"/etc/sysconfig/network-scripts/ifcfg-enccw0.0.1000\", '
    meta_data += '\"content_path\": \"/content/0000\"}, {\"path\": \"/tmp/znetconfig.sh\", \"content_path\": \"/content/0001\"}], '
    meta_data += '\"uuid\": \"4ec7a80d-201a-4c17-afbc-b0a93b66133b\", '
    meta_data += '\"availability_zone\": \"nova\", '
    meta_data += '\"hostname\": \"eckdrh72.5.novalocal\", '
    meta_data += '\"launch_index\": 0, '
    meta_data += '\"project_id\": \"94f8dc6644f24785a1383959dbba3f9e\", '
    meta_data += '\"name\": \"eckdrh72.5\"}'
    return meta_data


def generate_meta_data(meta_data_path):
    meta_data = get_meta_data_str()
    generate_file(meta_data, meta_data_path)


def generate_file(file_content, path):
    f = open(path, 'w')
    f.write(file_content)
    f.close()


def create_config_drive(ip_addr, os_version):
    if not os.path.exists(CONF.tempdir):
        os.mkdir(CONF.tempdir)
    cfg_dir = os.path.join(CONF.tempdir, 'openstack')
    if os.path.exists(cfg_dir):
        shutil.rmtree(cfg_dir)
    content_dir = os.path.join(cfg_dir, 'content')
    latest_dir = os.path.join(cfg_dir, 'latest')
    os.mkdir(cfg_dir)
    os.mkdir(content_dir)
    os.mkdir(latest_dir)

    net_file = os.path.join(content_dir, '0000')
    generate_net_file(ip_addr, net_file)
    znetconfig_file = os.path.join(content_dir, '0001')
    generate_znetconfig_file(znetconfig_file, os_version)
    meta_data_path = os.path.join(latest_dir, 'meta_data.json')
    generate_meta_data(meta_data_path)
    network_data_path = os.path.join(latest_dir, 'network_data.json')
    generate_file('{}', network_data_path)
    vendor_data_path = os.path.join(latest_dir, 'vendor_data.json')
    generate_file('{}', vendor_data_path)

    tar_path = os.path.join(CONF.tempdir, 'cfgdrive.tgz')
    tar = tarfile.open(tar_path, "w:gz")
    os.chdir(CONF.tempdir)
    tar.add('openstack')
    tar.close()

    return tar_path
<|MERGE_RESOLUTION|>--- conflicted
+++ resolved
@@ -1,9 +1,3 @@
-<<<<<<< HEAD
-# import config as CONF
-import constants as const
-=======
-
->>>>>>> 82feff3d
 import os
 import dist
 import vmops

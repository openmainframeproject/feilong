--- conflicted
+++ resolved
@@ -1,28 +1,11 @@
 
-<<<<<<< HEAD
-
-import time
-import os
-from log import LOG
-import uuid
-import time
-import utils as zvmutils
-=======
 import configdrive
 import commands
-import config as CONF
->>>>>>> 3429bc18
+from config import CONF
 import constants as const
 import dist
 import time
 import os
-<<<<<<< HEAD
-import commands
-
-from config import CONF
-from log import LOG
-=======
->>>>>>> 3429bc18
 import utils as zvmutils
 import uuid
 from log import LOG
